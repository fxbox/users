--- conflicted
+++ resolved
@@ -2,10 +2,6 @@
 rust:
     - nightly-2017-03-02
 script:
-<<<<<<< HEAD
-    - RUST_BACKTRACE=1 cargo test
-=======
-    - cargo build # Linter is also executed here
     - RUST_BACKTRACE=1 cargo test
 
 after_success: |
@@ -13,5 +9,4 @@
     wget https://github.com/SimonKagstrom/kcov/archive/master.tar.gz &&
     tar xzf master.tar.gz && mkdir kcov-master/build && cd kcov-master/build && cmake .. && make &&
     sudo make install && cd ../.. &&
-    kcov --coveralls-id=rZZpOC6rYNGxJi1UtTbnd9hceQYC295GL --exclude-pattern=/.cargo target/kcov target/debug/foxbox_users-*
->>>>>>> 8511daef
+    kcov --coveralls-id=rZZpOC6rYNGxJi1UtTbnd9hceQYC295GL --exclude-pattern=/.cargo target/kcov target/debug/foxbox_users-*